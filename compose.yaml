--- conflicted
+++ resolved
@@ -1,8 +1,4 @@
-<<<<<<< HEAD
-# ass Docker compose.yaml v0.1.2
-=======
 # ass Docker compose.yaml v0.2.0
->>>>>>> f36dc412
 # authors:
 #  - tycrek <t@tycrek.com> (https://tycrek.com/)
 #  - Zusier <zusier@pm.me> (https://github.com/Zusier)
